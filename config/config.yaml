<<<<<<< HEAD
# N3FJP TCP server locations (values expand environment variables when present)
# Primary/origin connection (port 1100)
API_HOST: "${API_HOST:-192.168.1.123}"
API_PORT: ${API_PORT:-1100}

# BAMS / status / chat feed (defaults to API_HOST on port 1000)
BAMS_HOST: "${BAMS_HOST:-${API_HOST:-192.168.1.123}}"
BAMS_PORT: ${BAMS_PORT:-1000}
=======
# N3FJP TCP server locations
# Primary/origin connection (port 1100)
API_HOST: "192.168.1.123"
API_PORT: 1100

# BAMS / status / chat feed (port 1000 on same host)
BAMS_HOST: "192.168.1.123"
BAMS_PORT: 1000
>>>>>>> 3eeadce7

# Behavior
WFD_MODE: true                 # prefer section centroids when available
PREFER_SECTION_ALWAYS: false   # force all to section centroids if true
TTL_SECONDS: 600               # how long a path persists (s)
HEARTBEAT_SECONDS: 5           # how often to ping APIVER for liveness

# QRZ lookup (optional; can also be set via environment variables)
QRZ_USERNAME: "${QRZ_USERNAME:-}"
QRZ_PASSWORD: "${QRZ_PASSWORD:-}"
QRZ_AGENT: "n3fjp-map"

# Optional server-side filters (comma-separated)
# Example: "20,40,80"
BAND_FILTER: ""
# Example: "PH,CW"
MODE_FILTER: ""

# Notes:
# - Environment variables (including those loaded from .env) are expanded into the placeholders above.
# - Replacing a placeholder with a literal YAML value will override any environment value.
# - Change, then restart the container to apply.<|MERGE_RESOLUTION|>--- conflicted
+++ resolved
@@ -1,22 +1,11 @@
-<<<<<<< HEAD
 # N3FJP TCP server locations (values expand environment variables when present)
 # Primary/origin connection (port 1100)
-API_HOST: "${API_HOST:-192.168.1.123}"
-API_PORT: ${API_PORT:-1100}
+API_HOST: "${API_HOST}"
+API_PORT: ${API_PORT}
 
 # BAMS / status / chat feed (defaults to API_HOST on port 1000)
-BAMS_HOST: "${BAMS_HOST:-${API_HOST:-192.168.1.123}}"
-BAMS_PORT: ${BAMS_PORT:-1000}
-=======
-# N3FJP TCP server locations
-# Primary/origin connection (port 1100)
-API_HOST: "192.168.1.123"
-API_PORT: 1100
-
-# BAMS / status / chat feed (port 1000 on same host)
-BAMS_HOST: "192.168.1.123"
-BAMS_PORT: 1000
->>>>>>> 3eeadce7
+BAMS_HOST: "${BAMS_HOST}"
+BAMS_PORT: ${BAMS_PORT}
 
 # Behavior
 WFD_MODE: true                 # prefer section centroids when available
@@ -27,7 +16,7 @@
 # QRZ lookup (optional; can also be set via environment variables)
 QRZ_USERNAME: "${QRZ_USERNAME:-}"
 QRZ_PASSWORD: "${QRZ_PASSWORD:-}"
-QRZ_AGENT: "n3fjp-map"
+QRZ_AGENT: "${QRZ_AGENT}"
 
 # Optional server-side filters (comma-separated)
 # Example: "20,40,80"
