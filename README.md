# n3fjp-map

Real-time map and globe visualization for stations logging contacts with the N3FJP suite. The service listens to the N3FJP TCP API, enriches contacts with optional QRZ.com lookups, and broadcasts live contact arcs to a web UI for operators and viewers.

## Features
- **Live contact visualization** on a Leaflet map (2D) and globe.gl (3D) with animated arcs.
- **Band and mode styling** (color by band, solid/dashed patterns by mode including "K2FTS" Morse pattern for CW).
- **Operator, band, and mode filters** applied client-side.
- **ARRL section tracking** with automatic greying of worked sections.
- **Status dashboard** showing API heartbeat, origin fix, and recent contacts.
- **Optional QRZ.com integration** to improve DX station grid / location data.

## Prerequisites
- Docker and Docker Compose (for containerized deployment), or Python 3.10+ for a local run.
- An N3FJP logging application on your network with the **TCP API enabled** (Settings → Application Program Interface → Enable TCP API).

## Quick start with Docker Compose
1. Clone the repository and enter it:
   ```bash
   git clone https://github.com/bertotuxedo/n3fjp-map.git
   cd n3fjp-map
   ```
2. Adjust `config/config.yaml` for your station (see [Configuration](#configuration)).
3. Launch the stack:
   ```bash
   docker compose up --build -d
   ```
4. Open the UI at `http://<host>:8080`.

The compose file mounts `config/config.yaml` into the container at `/config/config.yaml` and exports port `8080` from the FastAPI app.

### Managing the container
```bash
# Follow the application logs
docker compose logs -f n3fjp-map

# Stop the stack
docker compose down
```

## Configuration
The primary configuration lives in `config/config.yaml` (mounted read-only by Docker). The file expands environment variables (including those in `.env`) before loading, so you can reference shared host/port credentials without duplication. Example values:

```yaml
# N3FJP TCP server locations
<<<<<<< HEAD
API_HOST: "${API_HOST:-192.168.1.123}"      # primary/origin connection (port 1100)
API_PORT: ${API_PORT:-1100}

# BAMS / status / chat feed (defaults to API_HOST if omitted)
BAMS_HOST: "${BAMS_HOST:-${API_HOST:-192.168.1.123}}"
BAMS_PORT: ${BAMS_PORT:-1000}
=======
API_HOST: "192.168.1.123"      # primary/origin connection (port 1100)
API_PORT: 1100

# BAMS / status / chat feed (defaults to API_HOST if omitted)
BAMS_HOST: "192.168.1.123"
BAMS_PORT: 1000
>>>>>>> 3eeadce7

# Behavior
WFD_MODE: true                 # prefer ARRL section centroids when available
PREFER_SECTION_ALWAYS: false   # force all contacts to section centroids if true
TTL_SECONDS: 600               # how long a path persists (seconds)
HEARTBEAT_SECONDS: 5           # poll interval for liveness

# QRZ lookup (optional)
QRZ_USERNAME: "${QRZ_USERNAME:-}"
QRZ_PASSWORD: "${QRZ_PASSWORD:-}"
QRZ_AGENT: "n3fjp-map"

# Optional server-side filters (comma-separated)
BAND_FILTER: ""               # e.g. "20,40,80"
MODE_FILTER: ""               # e.g. "PH,CW"
```

Environment variables set in `.env` or your shell are expanded into the YAML; literal YAML values still win if you replace a placeholder with a concrete value. After editing the file, restart the container to apply the changes.

### Environment variables
You can override most configuration keys using environment variables (matching the YAML keys). The compose file sets `CONFIG_FILE=/config/config.yaml` so the application loads your YAML configuration automatically. Additional useful variables include:

- `API_HOST`, `API_PORT` — where to reach the main N3FJP TCP API (contacts/origin).
- `BAMS_HOST`, `BAMS_PORT` — where to reach the BAMS/status feed (defaults to `API_HOST:1000`).
<<<<<<< HEAD
- `QRZ_USERNAME`, `QRZ_PASSWORD`, `QRZ_AGENT` — credentials for QRZ.com lookups (also referenced in `config/config.yaml`).
=======
- `QRZ_USERNAME`, `QRZ_PASSWORD`, `QRZ_AGENT` — credentials for QRZ.com lookups.
>>>>>>> 3eeadce7
- `TTL_SECONDS`, `BAND_FILTER`, `MODE_FILTER` — control visibility and filtering.

For local overrides without editing the compose file, create a `.env` file and set your variables before running `docker compose`.

## Local development run (without Docker)
1. Ensure Python 3.10+ is installed.
2. Install dependencies and run the FastAPI app:
   ```bash
   cd app
   python -m venv .venv
   source .venv/bin/activate
   pip install -r requirements.txt
   uvicorn main:app --host 0.0.0.0 --port 8080 --reload
   ```
3. Place `config/config.yaml` where the app can read it, or set `CONFIG_FILE=/path/to/config.yaml` before launching.

## API and UI endpoints
- `GET /` – Web UI containing the 2D map and 3D globe.
- `GET /status` – JSON snapshot with current connection status and metadata.
- `GET /recent` – Server-side buffer of the most recent contacts.
- `GET /static/*` – Static UI assets.
- `WS /ws` – WebSocket stream used by the UI for status/origin/path updates.

## How it works
1. On startup the FastAPI service connects to the N3FJP TCP API (`API_HOST:API_PORT`).
2. It sends `<APIVER>`, `<PROGRAM>`, `<OPINFO>`, and `<SETUPDATESTATE>TRUE</SETUPDATESTATE>` to subscribe to live updates.
3. As contacts are logged (`<ENTEREVENT>`), the server determines origin/destination grid squares or coordinates, enriches them via QRZ (when configured), and pushes path events to the browser over WebSocket.
4. The browser animates the arcs, updates filters, and tracks section status in real time.

## Preparing N3FJP
On the Windows host running your N3FJP logger:
1. Open the contest logging program (e.g., Winter Field Day Contest Log).
2. Navigate to **Settings → Application Program Interface**.
3. Check **TCP API Enabled**, ensure the port matches `API_PORT`, and note the machine's IP for `API_HOST`.

## QRZ.com integration
If QRZ credentials are supplied, the app performs lookups for non-local stations to supplement grid and location data. Sessions are cached and refreshed automatically; missing or invalid credentials simply skip QRZ lookups.

## Troubleshooting tips
- Ensure the Docker host can reach the Windows machine on the TCP port (default `1100`).
- If no contacts appear, verify the N3FJP API is enabled and the API version is ≥ 2.2.
- Review `docker compose logs` for connection or QRZ errors.

Enjoy visualizing your live contacts!<|MERGE_RESOLUTION|>--- conflicted
+++ resolved
@@ -43,21 +43,12 @@
 
 ```yaml
 # N3FJP TCP server locations
-<<<<<<< HEAD
-API_HOST: "${API_HOST:-192.168.1.123}"      # primary/origin connection (port 1100)
-API_PORT: ${API_PORT:-1100}
+API_HOST: "${API_HOST}"      # primary/origin connection (port 1100)
+API_PORT: ${API_PORT}
 
 # BAMS / status / chat feed (defaults to API_HOST if omitted)
-BAMS_HOST: "${BAMS_HOST:-${API_HOST:-192.168.1.123}}"
-BAMS_PORT: ${BAMS_PORT:-1000}
-=======
-API_HOST: "192.168.1.123"      # primary/origin connection (port 1100)
-API_PORT: 1100
-
-# BAMS / status / chat feed (defaults to API_HOST if omitted)
-BAMS_HOST: "192.168.1.123"
-BAMS_PORT: 1000
->>>>>>> 3eeadce7
+BAMS_HOST: "${BAMS_HOST}"
+BAMS_PORT: ${BAMS_PORT}
 
 # Behavior
 WFD_MODE: true                 # prefer ARRL section centroids when available
@@ -68,7 +59,7 @@
 # QRZ lookup (optional)
 QRZ_USERNAME: "${QRZ_USERNAME:-}"
 QRZ_PASSWORD: "${QRZ_PASSWORD:-}"
-QRZ_AGENT: "n3fjp-map"
+QRZ_AGENT: "${QRZ_AGENT}"
 
 # Optional server-side filters (comma-separated)
 BAND_FILTER: ""               # e.g. "20,40,80"
@@ -82,11 +73,7 @@
 
 - `API_HOST`, `API_PORT` — where to reach the main N3FJP TCP API (contacts/origin).
 - `BAMS_HOST`, `BAMS_PORT` — where to reach the BAMS/status feed (defaults to `API_HOST:1000`).
-<<<<<<< HEAD
-- `QRZ_USERNAME`, `QRZ_PASSWORD`, `QRZ_AGENT` — credentials for QRZ.com lookups (also referenced in `config/config.yaml`).
-=======
 - `QRZ_USERNAME`, `QRZ_PASSWORD`, `QRZ_AGENT` — credentials for QRZ.com lookups.
->>>>>>> 3eeadce7
 - `TTL_SECONDS`, `BAND_FILTER`, `MODE_FILTER` — control visibility and filtering.
 
 For local overrides without editing the compose file, create a `.env` file and set your variables before running `docker compose`.
