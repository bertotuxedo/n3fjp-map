# Example environment configuration for n3fjp-map
# Rename this file to `.env` and populate the credentials as needed.

<<<<<<< HEAD
# Primary N3FJP TCP API (contacts / origin); also expanded inside config/config.yaml
=======
# Primary N3FJP TCP API (contacts / origin)
>>>>>>> 3eeadce7
API_HOST=192.168.1.123
API_PORT=1100

# BAMS / status / chat feed (defaults to API_HOST if omitted)
<<<<<<< HEAD
# Remove or comment BAMS_HOST to inherit API_HOST
BAMS_HOST=192.168.1.123
BAMS_PORT=1000

# Optional QRZ lookup (also expanded into config/config.yaml)
=======
BAMS_HOST=192.168.1.123
BAMS_PORT=1000

# Optional QRZ lookup
>>>>>>> 3eeadce7
QRZ_USERNAME=
QRZ_PASSWORD=
# Optional custom agent name for QRZ queries
QRZ_AGENT=n3fjp-map<|MERGE_RESOLUTION|>--- conflicted
+++ resolved
@@ -1,27 +1,15 @@
 # Example environment configuration for n3fjp-map
 # Rename this file to `.env` and populate the credentials as needed.
 
-<<<<<<< HEAD
-# Primary N3FJP TCP API (contacts / origin); also expanded inside config/config.yaml
-=======
 # Primary N3FJP TCP API (contacts / origin)
->>>>>>> 3eeadce7
 API_HOST=192.168.1.123
 API_PORT=1100
 
 # BAMS / status / chat feed (defaults to API_HOST if omitted)
-<<<<<<< HEAD
-# Remove or comment BAMS_HOST to inherit API_HOST
-BAMS_HOST=192.168.1.123
-BAMS_PORT=1000
-
-# Optional QRZ lookup (also expanded into config/config.yaml)
-=======
 BAMS_HOST=192.168.1.123
 BAMS_PORT=1000
 
 # Optional QRZ lookup
->>>>>>> 3eeadce7
 QRZ_USERNAME=
 QRZ_PASSWORD=
 # Optional custom agent name for QRZ queries
